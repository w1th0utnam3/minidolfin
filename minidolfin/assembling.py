import tsfc
import tsfc.fiatinterface
import dijitso
import ffc.compiler
from coffee.plan import ASTKernel
from ufl.utils.sorting import canonicalize_metadata

import numpy
import numba
from petsc4py import PETSc

<<<<<<< HEAD
=======
import sys
>>>>>>> 440c253c
import os
import ctypes
import ctypes.util
import hashlib
from copy import copy


<<<<<<< HEAD
def tsfc_compile_wrapper(form, extra_parameters=None):
    """Compiles form with TSFC and returns source code."""
=======
def tsfc_compile_wrapper(form, parameters=None):
    """Compile form with TSFC and return source code"""
>>>>>>> 440c253c

    parameters_ = {'mode': 'spectral'}
    parameters_.update(parameters or {})

    kernel, = tsfc.compile_form(form, parameters=parameters_)

    k = ASTKernel(kernel.ast)
    k.plan_cpu(dict(optlevel='Ov'))

    code = kernel.ast.gencode()

    code = code.replace('static inline', '')
    code = "#include <math.h>\n\n" + code

    return code


<<<<<<< HEAD
def ffc_compile_wrapper(form, extra_parameters=None):
    """Compiles form with FFC and returns source code."""
=======
def ffc_compile_wrapper(form, parameters=None):
    """Compile form with FFC and return source code"""
>>>>>>> 440c253c

    parameters_ = ffc.parameters.default_parameters()
    parameters_.update(parameters or {})

    # Call FFC
    code_h, code_c = ffc.compiler.compile_form(form, parameters=parameters_)

    prefix = "form"
    form_index = 0

    # Extract tabulate_tensor definition
    function_name = "tabulate_tensor_{}_cell_integral_{}_otherwise".format(prefix, form_index)
    index_start = code_c.index("void {}(".format(function_name))
    index_end = code_c.index("ufc_cell_integral* create_{}_cell_integral_{}_otherwise(void)".format(prefix, form_index),
                             index_start)
    tabulate_tensor_code = code_c[index_start:index_end].strip()

    # Extract tabulate_tensor body
    body_start = tabulate_tensor_code.index("{")
    tabulate_tensor_body = tabulate_tensor_code[body_start:].strip()

    tabulate_tensor_signature = "void form_cell_integral_otherwise (double* restrict A, const double *restrict coordinate_dofs)"

<<<<<<< HEAD
    preamble = [
        "#include <math.h>",
        "#include <stdalign.h>\n"
    ]

    code = "\n".join(preamble + [
=======
    return "\n".join([
        "#include <math.h>",
        "#include <stdalign.h>",
        "#include <string.h>",
        ""
>>>>>>> 440c253c
        tabulate_tensor_signature,
        tabulate_tensor_body,
    ])

    return code


def jit_compile_form(a, parameters=None):
    """JIT-compile form and return ctypes function pointer"""

    # Prevent modification of user parameters
    parameters = parameters.copy() if parameters is not None else {}

    # Use tsfc as default form compiler
    compiler = parameters.pop("compiler", "tsfc")
    compile_form = {"ffc": ffc_compile_wrapper,
                    "tsfc": tsfc_compile_wrapper
                   }[compiler]

    # Define generation function executed on cache miss
    def generate(form, name, signature, jit_params):
        code = compile_form(form, parameters=parameters)
        return None, code, ()

    # Compute unique name
    hash_data = ("minidolfin", compiler,
                 canonicalize_metadata(parameters),
                 a.signature())
    hash = hashlib.sha512(str(hash_data).encode("utf-8")).hexdigest()
    name = "minidolfin_{}_{}".format(compiler, hash)

    # Set dijitso into C mode
<<<<<<< HEAD
    params = {
        'build': {
            'cxx': 'cc',
            'cxxflags': (
                '-O2', '-Wall', '-shared', '-fPIC', '-std=c11',
                '-march=skylake', '-mtune=skylake', '-ftree-vectorize', '-funroll-loops'
            ),
        },
        'cache': {'src_postfix': '.c'},
=======
    jit_params = {
         'build': {
             'cxx': 'cc',
             'cxxflags': ('-Wall', '-shared', '-fPIC', '-std=c11'),
         },
         'cache': {'src_postfix': '.c'},
>>>>>>> 440c253c
    }

    # Do JIT compilation
    module, name = dijitso.jit(a, name, jit_params, generate=generate)

    # Grab assembly kernel from ctypes module and set its arguments
    func = getattr(module, 'form_cell_integral_otherwise')
    func.argtypes = (ctypes.c_void_p, ctypes.c_void_p)

    return func


# Get C MatSetValues function from PETSc because can't call
# petsc4py.PETSc.Mat.setValues() with numba.jit(nopython=True)
<<<<<<< HEAD
petsc_dir = os.environ.get('PETSC_DIR', None)
petsc = ctypes.CDLL('libpetsc.so' if petsc_dir is None else os.path.join(petsc_dir, 'lib/libpetsc.so'))
=======
libpetsc_path = ctypes.util.find_library('petsc')
if libpetsc_path is None:
    # NB: This is a hack for ctypes 3.5 which does not look into LD_LIBRARY_PATH
    petsc_dir = os.environ.get('PETSC_DIR', None)
    if petsc_dir is None:
        raise RuntimeError("Didn't find libpetsc. Try exporting PETSC_DIR.")
    so = {'linux': '.so', 'darwin': '.dylib'}[sys.platform]
    libpetsc_path = os.path.join(petsc_dir, 'lib', 'libpetsc' + so)
petsc = ctypes.CDLL(libpetsc_path)
>>>>>>> 440c253c
MatSetValues = petsc.MatSetValues
MatSetValues.argtypes = 7 * (ctypes.c_void_p,)
ADD_VALUES = PETSc.InsertMode.ADD_VALUES
del petsc


def assemble(petsc_tensor, dofmap, form, form_compiler_parameters=None):
    assert len(form.arguments()) == 2, "Now only bilinear forms"

    # JIT compile UFL form into ctypes function
    assembly_kernel = jit_compile_form(form, form_compiler_parameters)

    # Fetch data
    tdim = dofmap.mesh.reference_cell.get_dimension()
    cells = dofmap.mesh.get_connectivity(tdim, 0)
    vertices = dofmap.mesh.vertices
    cell_dofs = dofmap.cell_dofs
    mat = petsc_tensor.handle

    # Prepare cell tensor temporary
    elements = tuple(arg.ufl_element() for arg in form.arguments())
    fiat_elements = map(tsfc.fiatinterface.create_element, elements)
    element_dims = tuple(fe.space_dimension() for fe in fiat_elements)
    _A = numpy.zeros(element_dims, dtype=numpy.double)

    # Prepare coordinates temporary
    num_vertices_per_cell = cells.shape[1]
    gdim = vertices.shape[1]
    _coords = numpy.zeros((num_vertices_per_cell, gdim), dtype=numpy.double)

    @numba.jit(nopython=True)
    def _assemble(assembly_kernel, cells, vertices, cell_dofs, mat, _coords, _A):
        coords_ptr = _coords.ctypes.data
        A_ptr = _A.ctypes.data
        nrows = ncols = cell_dofs.shape[1]

        # Loop over cells
        for i in range(cells.shape[0]):
            # Update temporaries
            _coords[:] = vertices[cells[i]]
            _A[:] = 0

            # Assemble cell tensor
            assembly_kernel(A_ptr, coords_ptr)

            # Add to global tensor
            rows = cols = cell_dofs[i].ctypes.data
            ierr = MatSetValues(mat, nrows, rows, ncols, cols, A_ptr, ADD_VALUES)
            assert ierr == 0

    # Call jitted hot loop
    _assemble(assembly_kernel, cells, vertices, cell_dofs, mat, _coords, _A)

    petsc_tensor.assemble()


def empty_aligned(shape, dtype, align):
    """
    Allocate numpy array with a specified memory alignment.

    :param shape: Shape of the requested array.
    :param dtype: Data-type of the requested array.
    :param align: Memory alignment requirement of the array in bytes.
    :return: Array with the specified properties.
    """

    # Aligned memory is required for AVX2 but not supported natively by NumPy
    # See: https://github.com/numpy/numpy/issues/5312

    # Calculate the required amount of bytes for the array
    n = numpy.dtype(dtype).itemsize * numpy.prod(shape)

    # Allocate array with possible offset for alignment
    a = numpy.empty(n + (align - 1), dtype=numpy.uint8)
    data_align = a.ctypes.data % align
    offset = 0 if data_align == 0 else (align - data_align)
    a_aligned = a[offset: offset + n]

    # View with requested data-type
    a_casted = a_aligned.view(dtype=dtype)
    # Assign new shape (guarantees no copy)
    a_casted.shape = shape

    return a_casted


def assemble_vectorized(petsc_tensor, dofmap, form, form_compiler=None, form_compiler_parameters=None):
    assert len(form.arguments()) == 2, "Now only bilinear forms"

    # Size of cross-element batch
    vec_width = 4

    # Use FFC by default
    form_compiler = "ffc" if form_compiler is None else form_compiler

    # Add vectorization flags to form compiler parameters
    parameters = {} if form_compiler_parameters is None else copy(form_compiler_parameters)
    parameters.update({
        "cross_element_width": vec_width,
        "enable_cross_element_gcc_ext": True
    })

    # JIT compile UFL form into ctypes function
    assembly_kernel = compile_form(form,
                                   form_compiler=form_compiler,
                                   form_compiler_parameters=parameters)

    # Fetch data
    tdim = dofmap.mesh.reference_cell.get_dimension()
    cells = dofmap.mesh.get_connectivity(tdim, 0)
    vertices = dofmap.mesh.vertices
    cell_dofs = dofmap.cell_dofs
    mat = petsc_tensor.handle

    # Prepare cell tensor temporary
    elements = tuple(arg.ufl_element() for arg in form.arguments())
    fiat_elements = map(tsfc.fiatinterface.create_element, elements)
    element_dims = tuple(fe.space_dimension() for fe in fiat_elements)

    # Aligned storage for strided element tensor
    _A = empty_aligned((*element_dims, vec_width), dtype=numpy.float64, align=32)
    # Aligned storage for transposed element tensor
    _A_t = empty_aligned((vec_width, *element_dims), dtype=numpy.float64, align=32)

    # Prepare coordinates temporary
    num_vertices_per_cell = cells.shape[1]
    gdim = vertices.shape[1]

    # Aligned storage for strided coordinates array
    _coords = empty_aligned((num_vertices_per_cell, gdim, vec_width), dtype=numpy.float64, align=32)
    # Aligned storage for transposed coordinates array
    _coords_t = empty_aligned((vec_width, num_vertices_per_cell, gdim), dtype=numpy.float64, align=32)

    # Tuple that can be used to transpose cross-element dimension from inner-most to outer-most
    identity_transpose = tuple(range(len(element_dims) + 1))
    unstride_A = (identity_transpose[-1], *identity_transpose[:-1])

    @numba.jit(nopython=True)
    def _assemble(assembly_kernel, cells, vertices, cell_dofs, mat, _coords, _A, _coords_t, _A_t):
        A_ptr = _A.ctypes.data
        coords_ptr = _coords.ctypes.data
        nrows = ncols = cell_dofs.shape[1]

        # Currently no residual loop implemented
        assert cells.shape[0] % vec_width == 0, "Number of cells not divisible by vectorization width"

        # Loop over cells
        for i in range(0, cells.shape[0], vec_width):
            for el_i in range(vec_width):
                el_vertices = vertices[cells[i + el_i]]
                for j in range(num_vertices_per_cell):
                    for k in range(gdim):
                        _coords[j, k, el_i] = el_vertices[j, k]

            """
            # Collect vertex coordinates for each element
            for j in range(vec_width):
                _coords_t[j, :] = vertices[cells[i + j]]
                
            # Make coordinates strided
            _coords[:] = numpy.transpose(_coords_t, (1, 2, 0))
            """

            # Assemble cell tensor
            assembly_kernel(A_ptr, coords_ptr)

            # "Unstride" element matrix
            _A_t[:] = numpy.transpose(_A, unstride_A)


            # Add to global tensor
            for j in range(vec_width):
                rows = cols = cell_dofs[i + j].ctypes.data
                ierr = MatSetValues(mat, nrows, rows, ncols, cols, _A_t[j, :].ctypes.data, ADD_VALUES)
                assert ierr == 0, "MatSetValues error!"

    # Call jitted hot loop
    _assemble(assembly_kernel, cells, vertices, cell_dofs, mat, _coords, _A, _coords_t, _A_t)

    petsc_tensor.assemble()<|MERGE_RESOLUTION|>--- conflicted
+++ resolved
@@ -9,10 +9,7 @@
 import numba
 from petsc4py import PETSc
 
-<<<<<<< HEAD
-=======
 import sys
->>>>>>> 440c253c
 import os
 import ctypes
 import ctypes.util
@@ -20,13 +17,8 @@
 from copy import copy
 
 
-<<<<<<< HEAD
-def tsfc_compile_wrapper(form, extra_parameters=None):
-    """Compiles form with TSFC and returns source code."""
-=======
 def tsfc_compile_wrapper(form, parameters=None):
     """Compile form with TSFC and return source code"""
->>>>>>> 440c253c
 
     parameters_ = {'mode': 'spectral'}
     parameters_.update(parameters or {})
@@ -44,13 +36,8 @@
     return code
 
 
-<<<<<<< HEAD
-def ffc_compile_wrapper(form, extra_parameters=None):
-    """Compiles form with FFC and returns source code."""
-=======
 def ffc_compile_wrapper(form, parameters=None):
     """Compile form with FFC and return source code"""
->>>>>>> 440c253c
 
     parameters_ = ffc.parameters.default_parameters()
     parameters_.update(parameters or {})
@@ -74,26 +61,16 @@
 
     tabulate_tensor_signature = "void form_cell_integral_otherwise (double* restrict A, const double *restrict coordinate_dofs)"
 
-<<<<<<< HEAD
-    preamble = [
-        "#include <math.h>",
-        "#include <stdalign.h>\n"
-    ]
-
-    code = "\n".join(preamble + [
-=======
     return "\n".join([
         "#include <math.h>",
         "#include <stdalign.h>",
         "#include <string.h>",
         ""
->>>>>>> 440c253c
         tabulate_tensor_signature,
         tabulate_tensor_body,
     ])
 
     return code
-
 
 def jit_compile_form(a, parameters=None):
     """JIT-compile form and return ctypes function pointer"""
@@ -120,7 +97,6 @@
     name = "minidolfin_{}_{}".format(compiler, hash)
 
     # Set dijitso into C mode
-<<<<<<< HEAD
     params = {
         'build': {
             'cxx': 'cc',
@@ -130,14 +106,6 @@
             ),
         },
         'cache': {'src_postfix': '.c'},
-=======
-    jit_params = {
-         'build': {
-             'cxx': 'cc',
-             'cxxflags': ('-Wall', '-shared', '-fPIC', '-std=c11'),
-         },
-         'cache': {'src_postfix': '.c'},
->>>>>>> 440c253c
     }
 
     # Do JIT compilation
@@ -152,10 +120,6 @@
 
 # Get C MatSetValues function from PETSc because can't call
 # petsc4py.PETSc.Mat.setValues() with numba.jit(nopython=True)
-<<<<<<< HEAD
-petsc_dir = os.environ.get('PETSC_DIR', None)
-petsc = ctypes.CDLL('libpetsc.so' if petsc_dir is None else os.path.join(petsc_dir, 'lib/libpetsc.so'))
-=======
 libpetsc_path = ctypes.util.find_library('petsc')
 if libpetsc_path is None:
     # NB: This is a hack for ctypes 3.5 which does not look into LD_LIBRARY_PATH
@@ -165,7 +129,6 @@
     so = {'linux': '.so', 'darwin': '.dylib'}[sys.platform]
     libpetsc_path = os.path.join(petsc_dir, 'lib', 'libpetsc' + so)
 petsc = ctypes.CDLL(libpetsc_path)
->>>>>>> 440c253c
 MatSetValues = petsc.MatSetValues
 MatSetValues.argtypes = 7 * (ctypes.c_void_p,)
 ADD_VALUES = PETSc.InsertMode.ADD_VALUES
