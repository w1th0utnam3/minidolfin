--- conflicted
+++ resolved
@@ -62,22 +62,8 @@
                              index_start)
     tabulate_tensor_code = code_c[index_start:index_end].strip()
 
-<<<<<<< HEAD
     function_name = "form_cell_integral_otherwise"
     tabulate_tensor_code = tabulate_tensor_code.replace(ffc_function_name, function_name)
-
-    code = "\n".join([
-        "#include <math.h>",
-        "#include <stdalign.h>",
-        "#include <string.h>",
-        "typedef double ufc_scalar_t;",
-        "",
-        tabulate_tensor_code
-    ])
-=======
-    # Extract tabulate_tensor body
-    body_start = tabulate_tensor_code.index("{")
-    tabulate_tensor_body = tabulate_tensor_code[body_start:].strip()
 
     # Compose complete code
     includes = [
@@ -85,13 +71,9 @@
         "#include <stdalign.h>",
         "#include <string.h>",
     ]
-    tabulate_tensor_signature = "void form_cell_integral_otherwise (double* restrict A, const double *restrict coordinate_dofs)"
-    parts = includes + ["", tabulate_tensor_signature, tabulate_tensor_body]
+    parts = includes + ["typedef double ufc_scalar_t;", "", tabulate_tensor_code]
 
     return "\n".join(parts)
->>>>>>> 2679d756
-
-    return code
 
 
 def jit_compile_form(a, parameters=None):
